{
  "name": "spartan-gold",
  "version": "1.0.7",
  "description": "A simplified blockchain-based cryptocurrency for experimentation",
  "main": "index.js",
  "scripts": {
    "lint": "eslint **/*.js",
    "test": "mocha"
  },
  "repository": {
    "type": "git",
    "url": "git+https://github.com/taustin/spartan-gold.git"
  },
  "keywords": [
    "blockchain",
    "cryptocurrency"
  ],
  "author": "Tom Austin",
  "license": "MIT",
  "bugs": {
    "url": "https://github.com/taustin/spartan-gold/issues"
  },
  "homepage": "https://github.com/taustin/spartan-gold#readme",
  "dependencies": {
    "bip39": "^3.1.0",
    "chai": "^4.2.0",
<<<<<<< HEAD
    "mocha": "^5.2.0",
    "node-forge": "^1.3.1"
=======
    "mocha": "^10.2.0"
>>>>>>> bbcd8f6c
  },
  "devDependencies": {
    "eslint": "^6.8.0",
    "minimist": "^1.2.5",
    "mkdirp": "^1.0.4"
  },
  "resolutions": {
    "mkdirp": "^1.0.4"
  }
}<|MERGE_RESOLUTION|>--- conflicted
+++ resolved
@@ -24,12 +24,8 @@
   "dependencies": {
     "bip39": "^3.1.0",
     "chai": "^4.2.0",
-<<<<<<< HEAD
-    "mocha": "^5.2.0",
+    "mocha": "^10.2.0",
     "node-forge": "^1.3.1"
-=======
-    "mocha": "^10.2.0"
->>>>>>> bbcd8f6c
   },
   "devDependencies": {
     "eslint": "^6.8.0",
