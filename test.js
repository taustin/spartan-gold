"use strict";

const assert = require('chai').assert;
const BigInteger = require('jsbn').BigInteger;

const Block = require('./block.js');
const Client = require('./client.js');
const Miner = require('./miner.js');
const MerkleTree = require('./merkle-tree.js');

const utils = require('./utils.js');

// Using these keypairs for all tests, since key generation is slow.
const kp = utils.generateKeypair();
const newKeypair = utils.generateKeypair();

// Adding a POW target that should be trivial to match.
const EASY_POW_TARGET = new BigInteger("fffffffffffffffffffffffffffffffffffffffffffffffffffffffffffffff", 16);

describe('utils', function() {

  describe('.makeTransaction', function() {
    it('should include a valid signature', function() {
      let tx = utils.makeTransaction(kp.private, {bob: 12, charlie: 5}, "alice");
      assert.ok(utils.verifySignature(kp.public, tx.txDetails, tx.sig));
    });
  });

  describe('.verifySignature', function() {
    let sig = utils.sign(kp.private, "hello");
    it('should accept a valid signature', function() {
      assert.ok(utils.verifySignature(kp.public, "hello", sig));
    });
    it('should reject an invalid signature', function() {
      assert.ok(!utils.verifySignature(kp.public, "goodbye", sig));
    });
  });
});

<<<<<<< HEAD

//Test cases for block
=======
describe("MerkleTree", () => {
  describe("#verify", () => {
    const mt = new MerkleTree(["a", "b", "c", "d", "e", "f", "g", "h"]);
    it("should return true if the path is valid.", () => {
      let path = mt.getPath("a");
      assert.isTrue(mt.verify("a", path));
      path = mt.getPath("f");
      assert.isTrue(mt.verify("f", path));
    });
    it("should return false if the wrong path is specified.", () => {
      let path = mt.getPath("a");
      assert.isFalse(mt.verify("d", path));
    });
  });
  describe("#contains", () => {
    const mt = new MerkleTree(["a", "b", "c", "d", "e", "f", "g", "h"]);
    it("should return true if the tree contains the transaction.", () => {
      assert.isTrue(mt.contains("a"));
      assert.isTrue(mt.contains("d"));
      assert.isTrue(mt.contains("g"));
    });
    it("should return false if the tree does not contain the transaction.", () => {
      assert.isFalse(mt.contains("z"));
    });
  });
});

>>>>>>> d77fa165
describe('Block', function() {
  // Classic security names
  let alice = '404f8fd144';
  let bob = '07f946d659';
  let charlie = 'c214b8bfb6';
  let mike = '02fe8909b9'
  let mini = '3fe8909909'

  // Using the genesis block for additional tests
<<<<<<< HEAD
  let genesisBlock = new Block(null, 4);
  genesisBlock.utxo[alice] = 133;
  //genesisBlock.utxo[alice] = 142;
=======
  let genesisBlock = new Block(null, EASY_POW_TARGET);
  genesisBlock.utxo[alice] = 132;
>>>>>>> d77fa165
  genesisBlock.utxo[bob] = 46;
  genesisBlock.utxo[charlie] = 8;
  genesisBlock.utxo[mike] = 4;
  genesisBlock.utxo[mini] = 12;

  describe('.deserialize', function() {
    let b = new Block(genesisBlock);
    b.proof = 42;
    let s = b.serialize(true);
    let b2 = Block.deserialize(s);
    it("should carry over all transactions", function() {
      assert.equal(Object.keys(b2.transactions).length, Object.keys(b.transactions).length);
      Object.keys(b.transactions).forEach((k) => {
        assert.equal(b2.transactions[k], b.transactions[k]);
      });
    });
    it("should carry over UTXO values", function() {
      assert.equal(b2.utxo[alice], b.utxo[alice]);
      assert.equal(b2.utxo[bob], b.utxo[bob]);
      assert.equal(b2.utxo[charlie], b.utxo[charlie]);
    });
    it("should carry over all metadata", function() {
      assert.equal(b2.comment, b.comment)
      assert.equal(b2.prevBlockHash, b.prevBlockHash);
      assert.equal(b2.timestamp, b.timestamp);
      assert.equal(b2.target, b.target);
      assert.equal(b2.proof, b.proof);
      assert.equal(b2.chainLength, b.chainLength);
    });
    it("should preserved serialized form", function() {
      assert.equal(b2.serialize(), s);
    });
  });

  describe('.constructor', function() {
    it("should increase chainLength by 1", function() {
      let b = new Block(genesisBlock);
      assert.equal(genesisBlock.chainLength, 1);
      assert.equal(b.chainLength, 2);
    });
    it("should carry over UTXO values", function() {
      let b = new Block(genesisBlock);
      assert.equal(b.balance(alice), 133);
      assert.equal(b.balance(bob), 46);
      assert.equal(b.balance(charlie), 8);
    });
    it("should record the hash value of the previous block", function() {
      let b = new Block(genesisBlock);
      assert.equal(b.prevBlockHash, genesisBlock.hashVal());
    });
  });

  describe('#addTransaction', function() {
    let b = new Block(genesisBlock);
    it("should reject invalid transactions", function() {
      let output = {};
      output[bob] = 1000000;
      let tx = utils.makeTransaction(kp.private, output, alice);
      assert.throws(function() {
        b.addTransaction(tx);
      });
    });
    it("should update the block's utxo if the transaction was successful", function() {
      let b2 = new Block(genesisBlock);
      let output = {};
      output[alice] = 100;
      output[bob] = 20;
      output[charlie] = 12;
      let tx = utils.makeTransaction(kp.private, output, alice);
      b2.addTransaction(tx);
      assert.equal(b2.balance(alice), 100);
      assert.equal(b2.balance(bob), genesisBlock.balance(bob)+20);
      assert.equal(b2.balance(charlie), genesisBlock.balance(charlie)+12);
    });
  });

  describe('#balance', function() {
    it("should return the unspent outputs for each user", function() {
      assert.equal(genesisBlock.balance(alice), 133);
      assert.equal(genesisBlock.balance(bob), 46);
      assert.equal(genesisBlock.balance(charlie), 8);
    });
    it("should return 0 for other users", function() {
      assert.equal(genesisBlock.balance('face0ff'), 0);
    });
  });

  describe('#legitTransaction', function() {
    it("should reject transactions spending excess coins", function() {
      let outputs = {};
      outputs[bob] = 500;
      let tx = utils.makeTransaction(kp.private, outputs, alice);
      assert.ok(!genesisBlock.legitTransaction(tx));
    });
    it("should reject transactions with negative amounts", function() {
      let outputs = {};
      outputs[bob] = -50;
      let tx = utils.makeTransaction(kp.private, outputs, alice);
      assert.ok(!genesisBlock.legitTransaction(tx));
    });
    it("should accept transactions with sufficient funds", function() {
      let outputs = {};
      outputs[bob] = 50;
      let tx = utils.makeTransaction(kp.private, outputs, alice);
      assert.ok(genesisBlock.legitTransaction(tx));
    });
    it("should accept one coinbase transaction in a block", function() {
      let outputs = {};
      outputs[alice] = 1;
      let tx = utils.makeTransaction(kp.private, outputs);
      assert.ok(genesisBlock.legitTransaction(tx));
    });
    it("should reject coinbase transactions that exceed the payout", function() {
      let outputs = {};
      outputs[alice] = 100000;
      let tx = utils.makeTransaction(kp.private, outputs);
      assert.ok(!genesisBlock.legitTransaction(tx));
    });
    it("should reject multiple coinbase transactions in a block", function() {
      let b = new Block(genesisBlock);
      let outputs = {};
      outputs[alice] = 1;
      let tx = utils.makeTransaction(kp.private, outputs);
      b.addTransaction(tx);
      // Trying to add the coinbase transaction a second time.
      assert.ok(!b.legitTransaction(tx));
    });
    it("should treat unspent coins as miner reward", function() {
      //FIXME
    });
  });

  describe('#updateUTXO', function() {
    let b = new Block(genesisBlock, EASY_POW_TARGET);
    let details = { output: {}};
    details.input = alice;
    details.output[bob] = 20;
    details.output[charlie] = 12;
    details.output[alice] = 100;
    b.updateUTXO(details);
    it("should update UTXO amounts with transaction details", function() {
      assert.equal(b.balance(bob), genesisBlock.balance(bob)+20);
      assert.equal(b.balance(charlie), genesisBlock.balance(charlie)+12);
    });
    it("should update the UTXO for the sender", function() {
      assert.equal(b.balance(alice), genesisBlock.balance(alice)-(20+12) - b.calculateUnspentChange(genesisBlock.balance(alice), (100+20+12)));
    });
  });

  describe('#verifyProof', function() {
    it("should accept a valid proof", function() {
      // Due to the low proof of work setting, we should be able
      // to find a proof within a few attempts.
      // If we have tried 100 proofs, it is overwhelmingly likely
      // that something has broken.
      genesisBlock.proof = 0;
      while (!genesisBlock.verifyProof() && genesisBlock.proof < 100) {
        genesisBlock.proof++;
      }
      assert.isTrue(genesisBlock.verifyProof());
    });
    it("should reject an invalid proof", function() {
      // It should be very easy to find a failing proof,
      // so we don't need to try many times.
      genesisBlock.proof = 0;
      while (genesisBlock.verifyProof() && genesisBlock.proof < 3) {
        genesisBlock.proof++;
      }
      assert.isFalse(genesisBlock.verifyProof());
    });
  });

});

describe('Client', function() {
  describe('.constructor', function() {
    let client = new Client();
    it("should generate a keypair if none is given", function() {
      assert.ok(!!client.keys);
      assert.ok(!!client.keys.public);
      assert.ok(!!client.keys.private);
    });
    it("should calculate an id field", function() {
      assert.ok(!!client.keys.id);
    });
  });

  describe('#postTransaction', function() {
    let client = new Client(null,kp);
    it("should broadcast a message", function() {
      let broadcastCalled = false;
      client.broadcast = function() {
        broadcastCalled = true;
      };
      client.postTransaction({alice: 10});
      assert.ok(broadcastCalled);
    });
    it("should broadcast a signed message object", function() {
      client.broadcast = function(msg, o) {
        assert.ok(!!o.sig);
        assert.ok(!!o.pubKey);
      };
      client.postTransaction({alice: 10});
    });
    it("should broadcast a signed transaction", function() {
      client.broadcast = function(msg, o) {
        assert.ok(!!o.details);
        assert.ok(utils.verifySignature(o.pubKey, o.details.transaction.txDetails, o.details.transaction.sig));
      };
      client.postTransaction({alice: 10});
    });
  });

  describe('#requestBalance', function() {
    let client = new Client(null,kp);
    it("should broadcast a message", function() {
      let broadcastCalled = false;
      client.broadcast = function() {
        broadcastCalled = true;
      };
      client.requestBalance();
      assert.ok(broadcastCalled);
    });
    it("should broadcast a signed message object", function() {
      client.broadcast = function(msg, o) {
        assert.ok(!!o.sig);
        assert.ok(!!o.pubKey);
      };
      client.requestBalance();
    });
    it("should request balance for the specified ID", function() {
      client.broadcast = function(msg, o) {
        assert.equal(o.account, "face0ff");
      };
      client.requestBalance("face0ff");
    });
    it("should request balance for client's ID by default", function() {
      client.broadcast = function(msg, o) {
        assert.equal(o.account, client.keys.id);
      };
      client.requestBalance();
    });
  });

  describe('#signMessage', function() {
    let client = new Client(null,kp);
    let msg = { details: 42 };
    client.signMessage(msg);
    it("should attack a 'sig' field to the message", function() {
      assert.ok(!!msg.sig);
    });
    it("should attack a 'pubKey' field to the message", function() {
      assert.ok(!!msg.pubKey);
    });
  });

  describe('#verifyMessageSig', function() {
    let client = new Client(null,kp);
    let msg = { details: 42 };
    client.signMessage(msg);
    it("should accept valid, signed messages", function() {
      assert.ok(client.verifyMessageSig(msg));
    });
    it("should reject messages with invalid signatures", function() {
      // Tampering with message so that signature is invalid.
      msg.details++;
      assert.ok(!client.verifyMessageSig(msg));
    });
  });
});

describe('Miner', function() {
  let newGen = new Block();
  let account = utils.calcId(kp.public);
  newGen.utxo[account] = 100;

  describe('.constructor', function() {
    let miner = new Miner(null, kp);
    it("should create a new 'currentBlock'", function() {
      assert.ok(miner.currentBlock);
    });
    it("should add a new coinbase transaction to currentBlock", function() {
      let b = miner.currentBlock;
      assert.equal(Object.keys(b.transactions).length, 1);
      let tid = Object.keys(b.transactions)[0];
      assert.equal(b.transactions[tid].txDetails.output[miner.keys.id], 1);
    });
  });

  describe('#announceProof', function() {
    let miner = new Miner(null, kp);
    it("should call broadcast", function() {
      let broadcastCalled = false;
      miner.broadcast = function() {
        broadcastCalled = true;
      };
      miner.announceProof();
      assert.ok(broadcastCalled);
    });
    it("should sign the message", function() {
      miner.broadcast = function(msg, o) {
        assert.ok(!!o.sig);
        assert.ok(!!o.pubKey);
      };
      miner.announceProof();
    });
    it("should include currentBlock", function() {
    });
  });

  describe('#receiveBlock', function() {
    it("should reject shorter blockchains", function() {
      // FIXME: Need to set up this test.
    });
    it("should reject invalid blocks", function() {
      // FIXME: Need to set up this test.
    });
    it("should update currentBlock if the new block is better", function() {
      // FIXME: Need to set up this test.
    });
  });

  describe('#addTransaction', function() {
    it("should add a valid transaction to currentBlock", function() {
      let miner = new Miner(null, kp, newGen);
      let output = { alice: 42 };
      let numTrans = Object.keys(miner.currentBlock.transactions).length;
      let tx = utils.makeTransaction(kp.private, output, account);
      miner.addTransaction(tx, tx.comment, kp.public);
      let newNumTrans = Object.keys(miner.currentBlock.transactions).length;
      assert.equal(newNumTrans, numTrans + 1);
    });
    it("should update the utxo for the currentBlock with a valid transaction", function() {
      let miner = new Miner(null, kp, newGen);
      let output = { alice: 42, bob: 50 };
      let tx = utils.makeTransaction(kp.private, output, account);
      miner.addTransaction(tx, tx.comment, kp.public);
      assert.equal(miner.getBalance("alice"), 42);
      assert.equal(miner.getBalance("bob"), 50);
    });
    it("should reject an invalid transaction", function() {
      let miner = new Miner(null, kp, newGen);
      let output = { alice: 40000, bob: 50 };
      let tx = utils.makeTransaction(kp.private, output, account);
      assert.ok(!miner.addTransaction(tx, kp.public));
    });
    it("should reject a transaction without a valid signature", function() {
      let miner = new Miner(null, kp, newGen);
      let output = { alice: 40, bob: 50 };
      let tx = utils.makeTransaction(kp.private, output, account);
      // Tampering with amount for bob
      tx.txDetails.output['bob'] += 1;
      assert.ok(!miner.addTransaction(tx, tx.comment, kp.public));
    });
    it("should reject a transaction where the signature does not match the ID", function() {
      let miner = new Miner(null, kp, newGen);
      let output = { alice: 40, bob: 50 };
      // Signing with a different key than used for the account.
      let tx = utils.makeTransaction(newKeypair.private, output, account);
      assert.ok(!miner.addTransaction(tx, tx.comment, newKeypair.public));
    });
  });

  describe('#isValidBlock', function() {
    it("should reject blocks with invalid transactions", function() {
      // FIXME
    });
    it("should reject blocks with multiple coinbase transactions", function() {
      // FIXME
    });
  });

  describe('#getBalance', function() {
    it("should return the balance for the specified account", function() {
      let miner = new Miner(null, newKeypair, newGen);
      assert.equal(miner.getBalance(account), 100);
    });
  });
});<|MERGE_RESOLUTION|>--- conflicted
+++ resolved
@@ -37,10 +37,6 @@
   });
 });
 
-<<<<<<< HEAD
-
-//Test cases for block
-=======
 describe("MerkleTree", () => {
   describe("#verify", () => {
     const mt = new MerkleTree(["a", "b", "c", "d", "e", "f", "g", "h"]);
@@ -68,7 +64,6 @@
   });
 });
 
->>>>>>> d77fa165
 describe('Block', function() {
   // Classic security names
   let alice = '404f8fd144';
@@ -78,14 +73,8 @@
   let mini = '3fe8909909'
 
   // Using the genesis block for additional tests
-<<<<<<< HEAD
-  let genesisBlock = new Block(null, 4);
+  let genesisBlock = new Block(null, EASY_POW_TARGET);
   genesisBlock.utxo[alice] = 133;
-  //genesisBlock.utxo[alice] = 142;
-=======
-  let genesisBlock = new Block(null, EASY_POW_TARGET);
-  genesisBlock.utxo[alice] = 132;
->>>>>>> d77fa165
   genesisBlock.utxo[bob] = 46;
   genesisBlock.utxo[charlie] = 8;
   genesisBlock.utxo[mike] = 4;
